import os
import sys
import torch
import torch.distributed as dist
import torch.multiprocessing as mp
from torch.nn.parallel import DistributedDataParallel as DDP
from torch.utils.data.distributed import DistributedSampler
from torch.utils.tensorboard import SummaryWriter
import argparse
import numpy as np
from sklearn.metrics import roc_auc_score
import gc
import time
from torch.amp import autocast, GradScaler
import psutil

# Add the project root directory to Python path
project_root = os.path.dirname(os.path.dirname(os.path.dirname(os.path.abspath(__file__))))
sys.path.append(project_root)

# Import your existing components
from src.data_loader import MRNetDataset, SimpleMRIAugmentation
from src.model.MRNetModel import MRNetModel, MRNetEnsemble
from src.utils.metric_tracker import MetricTracker

def get_project_root():
    """Returns the absolute path to the project root directory"""
    return os.path.dirname(os.path.dirname(os.path.dirname(os.path.abspath(__file__))))

def verify_gpu():
    """
    Verify GPU availability and print information about available GPUs
    """
    print("\n=== GPU Information ===")
    print(f"CUDA available: {torch.cuda.is_available()}")
    if torch.cuda.is_available():
        print(f"Number of GPUs: {torch.cuda.device_count()}")
        for i in range(torch.cuda.device_count()):
            print(f"GPU {i}: {torch.cuda.get_device_name(i)}")
            print(f"Memory: {torch.cuda.get_device_properties(i).total_memory / 1024**3:.2f} GB")
    else:
        print("WARNING: CUDA is not available. Multi-GPU training cannot proceed.")
    print("=====================\n")

def print_gpu_memory_stats(rank, location):
    """
    Print GPU memory usage at a specific location in the code
    
    Args:
        rank (int): The process rank (GPU ID)
        location (str): Description of where in the code this function is called
    """
    if rank == 0:  # Only print from master process
        torch.cuda.synchronize()
        gc.collect()
        memory_allocated = torch.cuda.memory_allocated(rank) / (1024 ** 3)
        memory_reserved = torch.cuda.memory_reserved(rank) / (1024 ** 3)
        max_memory_allocated = torch.cuda.max_memory_allocated(rank) / (1024 ** 3)
        
        print(f"\n=== GPU Memory Stats at {location} ===")
        print(f"GPU {rank} - Currently allocated: {memory_allocated:.2f} GB")
        print(f"GPU {rank} - Currently reserved: {memory_reserved:.2f} GB")
        print(f"GPU {rank} - Max allocated: {max_memory_allocated:.2f} GB")
        print("===================================\n")

def setup_ddp(rank, world_size, args):
    """
    Setup for Distributed Data Parallel
    
    Args:
        rank (int): Unique ID for each process
        world_size (int): Total number of processes
        args (argparse.Namespace): Command line arguments
    """
    os.environ['MASTER_ADDR'] = 'localhost'
    os.environ['MASTER_PORT'] = args.master_port
    dist.init_process_group("nccl", rank=rank, world_size=world_size)
    torch.cuda.set_device(rank)
    if rank == 0:
        print(f"Process {rank}: DDP setup complete, using device cuda:{rank}")

def cleanup_ddp():
    """
    Cleanup distributed processes
    """
    dist.destroy_process_group()

def train_model_ddp(rank, world_size, args):
    """
    Training function for distributed training
    
    Args:
        rank (int): Process rank
        world_size (int): Total number of processes
        args (argparse.Namespace): Command line arguments
    """
    # Setup DDP
    try:
        setup_ddp(rank, world_size, args)
        device = torch.device(f'cuda:{rank}')
        
        # Enable mixed precision training to reduce memory usage
        use_amp = True
        scaler = GradScaler('cuda') if use_amp else None
        
        # Only print from master process
        is_master = rank == 0
        
        # Initialize TensorBoard writer (only on master process)
        writer = None
        if is_master:
            log_dir = os.path.join(args.output_dir, 'logs')
            os.makedirs(log_dir, exist_ok=True)
            writer = SummaryWriter(log_dir=log_dir)
            print(f"[Process {rank}] TensorBoard logs will be saved to {log_dir}")
        
        # Initialize MetricTracker (only on master process)
        metric_tracker = None
        if is_master:
            model_name = f"{args.backbone}_{args.task}_{args.view}"
            config = vars(args)  # Convert args to dictionary
            metric_tracker = MetricTracker(
                model_name=model_name,
                task=args.task,
                view=args.view,
                config=config,
                output_dir=args.output_dir
            )
            print(f"[Process {rank}] Metrics will be tracked and saved to {args.output_dir}")
        
        if is_master:
            print(f"\n=== Training Process Initialization ===")
            print(f"Process {rank}: Starting training on {world_size} GPUs")
            print(f"Using mixed precision training: {use_amp}")
            print(f"Running with PyTorch version: {torch.__version__}")
            verify_gpu()
            
            # Print CUDA memory at start
            print("\n=== Initial GPU Memory Stats ===")
            for i in range(torch.cuda.device_count()):
                free_mem, total_mem = torch.cuda.mem_get_info(i)
                free_mem_gb = free_mem / (1024**3)
                total_mem_gb = total_mem / (1024**3)
                print(f"GPU {i}: Free Memory: {free_mem_gb:.2f} GB / Total: {total_mem_gb:.2f} GB")
            
            print_gpu_memory_stats(rank, "after init")
        
        # Get project root and create output directory
        project_root = get_project_root()
        os.makedirs(args.output_dir, exist_ok=True)
        
        if is_master:
            print(f"\n=== Configuration ===")
            print(f"Project root: {project_root}")
            print(f"Output directory: {args.output_dir}")
            print(f"Task: {args.task}")
            print(f"View: {args.view}")
            print(f"Training approach: {args.train_approach}")
            print(f"Backbone: {args.backbone}")
            print(f"Batch size: {args.batch_size} per GPU")
            print(f"Total effective batch size: {args.batch_size * world_size}")
            print(f"Learning rate: {args.lr}")
            print(f"Weight decay: {args.weight_decay}")
            print(f"Epochs: {args.epochs}")
            print(f"Workers per GPU: {args.num_workers}")
        
        # Create datasets
        if is_master:
            print(f"[Process {rank}] Creating train dataset for task: {args.task}")
        
        start_time = time.time()
        # Determine which view to load if using per_view approach
        view_to_load = args.view
        
        # Determine max slices based on backbone model
        if args.max_slices is not None:
            max_slices = args.max_slices  # Use user-specified value
        elif args.backbone == 'densenet121':
            max_slices = 32  # Use fewer slices for DenseNet121
        else:  # resnet18 or others
            max_slices = 64  # Use more slices for other backbones
            
        if is_master:
            print(f"[Process {rank}] Using {max_slices} max slices for {args.backbone}")
        
        # Create datasets with updated parameters
        train_dataset = MRNetDataset(
            root_dir=project_root,
            task=args.task,
            split='train',
            transform=SimpleMRIAugmentation(p=0.5) if args.use_augmentation else None,
            max_slices=max_slices,
            view=view_to_load  # Pass the view to load
        )
        if is_master:
            print(f"[Process {rank}] Train dataset created in {time.time() - start_time:.2f} seconds")
            print(f"[Process {rank}] Creating validation dataset")
        
        start_time = time.time()
        valid_dataset = MRNetDataset(
            root_dir=project_root,
            task=args.task,
            split='valid',
            transform=None,
            max_slices=max_slices,
            view=view_to_load  # Pass the view to load
        )
        if is_master:
            print(f"[Process {rank}] Validation dataset created in {time.time() - start_time:.2f} seconds")
            print_gpu_memory_stats(rank, "after dataset creation")
        
        # Create distributed sampler for training data
        train_sampler = DistributedSampler(
            train_dataset,
            num_replicas=world_size,
            rank=rank
        )
        
        if is_master:
            print(f"[Process {rank}] Creating data loaders with batch size {args.batch_size} and {args.num_workers} workers")
        
        # Create data loaders
        train_loader = torch.utils.data.DataLoader(
            train_dataset,
            batch_size=args.batch_size,
            shuffle=False,
            num_workers=args.num_workers,
            collate_fn=custom_collate,
            pin_memory=True,
            sampler=train_sampler
        )
        
        # Validation loader doesn't need to be distributed
        valid_loader = torch.utils.data.DataLoader(
            valid_dataset,
            batch_size=args.batch_size,
            shuffle=False,
            num_workers=args.num_workers,
            collate_fn=custom_collate,
            pin_memory=True
        )
        
        if is_master:
            print(f"[Process {rank}] Train dataset size: {len(train_dataset)}")
            print(f"[Process {rank}] Validation dataset size: {len(valid_dataset)}")
            print(f"[Process {rank}] Train loader batches: {len(train_loader)}")
            print(f"[Process {rank}] Validation loader batches: {len(valid_loader)}")
            print_gpu_memory_stats(rank, "after dataloader creation")
        
        # Create models for the specified view
        models = {}
        optimizers = {}
        schedulers = {}  # Add schedulers dictionary
        
        # Determine which views to create models for
        if args.view:
            # If view is specified, only create model for that view
            views_to_create = [args.view]
            if is_master:
                print(f"[Process {rank}] Creating model only for view: {args.view}")
        else:
            # If no view is specified, create models for all three views
            views_to_create = ['axial', 'coronal', 'sagittal']
            if is_master:
                print(f"[Process {rank}] Creating models for all views")
        
        # Create a model for each view
        for view in views_to_create:
            if is_master:
                print(f"[Process {rank}] Creating model for view: {view}")
            
            start_time = time.time()
            model = MRNetModel(backbone=args.backbone)
            if args.sync_bn:
                model = torch.nn.SyncBatchNorm.convert_sync_batchnorm(model)
            
            model = model.to(device)
            # Add find_unused_parameters=True to avoid DDP errors
            model = DDP(model, device_ids=[rank], find_unused_parameters=True)
            optimizer = torch.optim.Adam(model.parameters(), lr=args.lr, weight_decay=args.weight_decay)
            # Create learning rate scheduler
            scheduler = torch.optim.lr_scheduler.ReduceLROnPlateau(
                optimizer, mode='min', factor=0.5, patience=5, verbose=is_master
            )
            
            models[view] = model
            optimizers[view] = optimizer
            schedulers[view] = scheduler  # Store the scheduler
            
            if is_master:
                print(f"[Process {rank}] Model for {view} created in {time.time() - start_time:.2f} seconds")
                print_gpu_memory_stats(rank, f"after {view} model creation")
        
        # Loss function
        criterion = torch.nn.BCEWithLogitsLoss()
        
        # Training loop
        best_val_auc = 0.0
        best_model_path = os.path.join(args.output_dir, f"best_model_{args.backbone}_{args.task}_{args.view}.pth")
        global_step = 0
        
        if is_master:
            print("\n=== Training Configuration ===")
            print(f"Task: {args.task}")
            print(f"View: {args.view if args.view else 'all views'}")
            print(f"Training Approach: {args.train_approach}")
            print(f"Backbone: {args.backbone}")
            print(f"Batch Size: {args.batch_size} per GPU")
            print(f"Total Batch Size: {args.batch_size * world_size}")
            print(f"Learning Rate: {args.lr}")
            print(f"Weight Decay: {args.weight_decay}")
            print(f"Number of Epochs: {args.epochs}")
            print(f"Number of GPUs: {world_size}")
            print(f"Number of Workers per GPU: {args.num_workers}")
            print(f"Data Augmentation: {'Enabled' if args.use_augmentation else 'Disabled'}")
            print(f"Max Slices per MRI: {max_slices}")
            print(f"Mixed Precision Training: {'Enabled' if use_amp else 'Disabled'}")
            print("==============================\n")
        
        # Synchronize processes before starting training
        dist.barrier()
        
        for epoch in range(args.epochs):
            if is_master:
                print(f"\n[Process {rank}] Starting epoch {epoch+1}/{args.epochs}")
                print_gpu_memory_stats(rank, f"start of epoch {epoch+1}")
            
            # Set epoch for sampler
            train_sampler.set_epoch(epoch)
            
            # Training phase
            model.train()
            running_loss = 0.0
            train_true = []
            train_pred = []
            
            for batch_idx, batch in enumerate(train_loader):
                try:
                    # Ensure the required view is available
                    if args.view not in batch['available_views']:
                        if is_master and batch_idx % 20 == 0:
                            print(f"[Process {rank}] Skipping batch {batch_idx+1} - view {args.view} not available")
                        continue
                    
                    batch_start_time = time.time()
                    batch_size = batch['label'].size(0)
                    
                    # Print detailed batch info for early batches
                    if is_master and batch_idx < 5:
                        print(f"\n=== Batch {batch_idx+1} Details ===")
                        print(f"Batch keys: {list(batch.keys())}")
                        print(f"Available views: {batch['available_views']}")
                        print(f"Label shape: {batch['label'].shape}")
                        for view in batch['available_views']:
                            print(f"{view} shape: {batch[view].shape}")
                            print(f"{view} memory: {batch[view].element_size() * batch[view].nelement() / (1024**2):.2f} MB")
                    
                    # Get labels and reshape to [batch_size, 1]
                    labels = batch['label'].to(device)
                    labels = labels.view(-1, 1)  # Reshape labels to match output
                    
                    # Track memory before forward pass
                    if is_master and batch_idx < 5:
                        print_gpu_memory_stats(rank, f"before forward pass (batch {batch_idx+1})")
                    
                    # Get the data for this view
                    data = batch[args.view].to(device)
                    
                    # Log shape information
                    if is_master and batch_idx % 10 == 0:
                        print(f"[Process {rank}] Processing {args.view} data with shape: {data.shape}")
                    
                    optimizer = optimizers[args.view]
                    optimizer.zero_grad()
                    
                    # Forward pass with automatic mixed precision
                    with autocast(device_type='cuda', enabled=use_amp):
                        outputs = model(data)
                    
                    # Calculate loss
                    loss = criterion(outputs, labels)
                    
                    # Backward pass with gradient scaling
                    if use_amp:
                        scaler.scale(loss).backward()
                        scaler.step(optimizer)
                        scaler.update()
                    else:
                        loss.backward()
                        optimizer.step()
                    
                    running_loss += loss.item()
                    
                    # Store predictions and labels for AUC calculation
                    with torch.no_grad():
                        train_pred.extend(torch.sigmoid(outputs).cpu().numpy())
                        train_true.extend(labels.cpu().numpy())
                    
                    # Log metrics from master process
                    log_interval = getattr(args, 'log_interval', 10)  # Default to 10 if not set
                    if is_master and batch_idx % log_interval == 0:
                        avg_loss = running_loss / (batch_idx + 1)
                        
                        # Calculate training AUC if we have enough samples
                        train_auc = 0.0
                        if len(train_true) > 1 and len(np.unique(train_true)) > 1:
                            train_auc = roc_auc_score(train_true, train_pred)
                        
                        # Log to TensorBoard
                        if writer:
                            writer.add_scalar('Loss/train', avg_loss, global_step)
                            if train_auc > 0:
                                writer.add_scalar('AUC/train', train_auc, global_step)
                        
                        # Update MetricTracker
                        if metric_tracker:
                            metrics = {'loss': avg_loss}
                            if train_auc > 0:
                                metrics['auc'] = train_auc
                            metric_tracker.update_train(metrics, global_step)
                        
                        # Print progress
                        print(f"[Process {rank}] Epoch {epoch}/{args.epochs} | Batch {batch_idx}/{len(train_loader)} | "
                              f"Loss: {avg_loss:.4f}" + (f" | AUC: {train_auc:.4f}" if train_auc > 0 else ""))
                    
                    global_step += 1
                    
                    # Track memory after backward pass
                    if is_master and batch_idx < 5:
                        print_gpu_memory_stats(rank, f"after backward pass (batch {batch_idx+1})")
                    
                    # Add after each batch completes
                    torch.cuda.empty_cache()
                    gc.collect()
                    
                except Exception as e:
                    if is_master:
                        print(f"\n=== ERROR in batch {batch_idx+1} ===")
                        print(f"Error type: {type(e).__name__}")
                        print(f"Error message: {str(e)}")
                        print(f"Model: {args.view}")
                        print(f"Batch keys: {list(batch.keys()) if 'batch' in locals() else 'Unknown'}")
                        print(f"Available views: {batch['available_views'] if 'batch' in locals() and 'available_views' in batch else 'Unknown'}")
                        
                        # Print stack trace
                        import traceback
                        print("\nStack trace:")
                        traceback.print_exc()
                        
                        # Print memory state
                        print_gpu_memory_stats(rank, "at error")
                        
                        # Try to suggest potential fixes
                        print("\nPossible fixes to try:")
                        if "CUDA out of memory" in str(e):
                            print("1. Reduce batch size further")
                            print("2. Reduce max_slices value in MRNetDataset")
                            print("3. Use a smaller backbone model")
                            print("4. Implement gradient accumulation (effective batch size without memory increase)")
                        elif "dimension out of range" in str(e) or "size mismatch" in str(e):
                            print("1. Check tensor shapes throughout the pipeline")
                            print("2. Ensure all MRIs in a batch have compatible dimensions")
                            print("3. Review model architecture for size compatibility")
                    
                    # Re-raise to stop training or handle as needed
                    raise e
            
            # End of epoch - calculate final training metrics
            train_loss = running_loss / len(train_loader)
            train_auc = roc_auc_score(train_true, train_pred) if len(np.unique(train_true)) > 1 else 0.0
            
            # Evaluate on validation set
            val_loss, val_auc, val_true, val_pred = evaluate(model, device, valid_loader, criterion, args)
            
            # Log validation metrics
            if is_master:
                print(f"\n[Process {rank}] Epoch {epoch}/{args.epochs} completed | "
                      f"Train Loss: {train_loss:.4f} | Train AUC: {train_auc:.4f} | "
                      f"Val Loss: {val_loss:.4f} | Val AUC: {val_auc:.4f}")
                
                # Log to TensorBoard
                if writer:
                    writer.add_scalar('Loss/val', val_loss, global_step)
                    writer.add_scalar('AUC/val', val_auc, global_step)
                
                # Update MetricTracker with validation metrics
                if metric_tracker:
                    val_metrics = {
                        'loss': val_loss,
                        'auc': val_auc
                    }
                    metric_tracker.update_val(val_metrics, epoch)
                
                # Save the best model
                if val_auc > best_val_auc:
                    best_val_auc = val_auc
                    torch.save(model.module.state_dict(), best_model_path)
                    print(f"[Process {rank}] New best model saved with Val AUC: {val_auc:.4f}")
                
                # Save epoch predictions for later analysis (only for best epoch)
                if val_auc == best_val_auc and metric_tracker:
                    np.save(os.path.join(args.output_dir, 'val_true.npy'), np.array(val_true))
                    np.save(os.path.join(args.output_dir, 'val_pred.npy'), np.array(val_pred))
                
                # Adjust learning rate using the scheduler
                scheduler = schedulers[args.view]
                scheduler.step(val_loss)
            
            # Synchronize processes to ensure all are ready for next epoch
            dist.barrier()
        
        # End of training - cleanup and save final metrics
        if is_master:
            print(f"\n[Process {rank}] Training completed | Best Val AUC: {best_val_auc:.4f}")
            
            # Generate training plots if we have a metric tracker
            if metric_tracker:
                metric_tracker.save_metrics()
                
                # Generate basic visualization of metrics
                from src.utils.visualization import create_training_progress_report
                try:
                    # Create and save training progress report
                    fig = create_training_progress_report(
                        args.output_dir, 
                        save_path=os.path.join(args.output_dir, 'training_progress.png')
                    )
                    print(f"[Process {rank}] Training progress report saved to {args.output_dir}")
                except Exception as e:
                    print(f"[Process {rank}] Error generating training report: {str(e)}")
            
            # Close TensorBoard writer
            if writer:
                writer.close()
        
        # Cleanup DDP
        cleanup_ddp()
        
        return best_val_auc
    
    except Exception as e:
        print(f"Error in process {rank}: {str(e)}")
        import traceback
        traceback.print_exc()
        cleanup_ddp()
        raise

def evaluate(model, device, data_loader, criterion, args):
    """
    Evaluate model on validation data
    
    Args:
        model (nn.Module): PyTorch model
        device (torch.device): Device to run evaluation on
        data_loader (DataLoader): Validation data loader
        criterion (nn.Module): Loss function
        args (argparse.Namespace): Command line arguments
        
    Returns:
        tuple: (val_loss, val_auc, val_true, val_pred)
    """
    model.eval()
    val_loss = 0
    val_pred = []
    val_true = []
    
    with torch.no_grad():
        for batch in data_loader:
            # Get the appropriate data based on training approach
            if args.train_approach == 'per_view':
                if args.view not in batch['available_views']:
                    continue
                
                data = batch[args.view].to(device)
                with autocast(device_type='cuda', enabled=True):
                    outputs = model(data)
            else:  # ensemble approach
                data_dict = {view: batch[view].to(device) for view in batch['available_views']}
                with autocast(device_type='cuda', enabled=True):
                    outputs = model(data_dict)
            
            # Get labels
            labels = batch['label'].to(device)
            labels = labels.view(-1, 1)
            
            # Calculate loss
            loss = criterion(outputs, labels)
            val_loss += loss.item()
            
            # Store predictions and true labels
            val_pred.extend(torch.sigmoid(outputs).cpu().numpy())
            val_true.extend(labels.cpu().numpy())
    
    # Calculate metrics
    val_loss /= len(data_loader)
    val_auc = roc_auc_score(val_true, val_pred) if len(np.unique(val_true)) > 1 else 0.0
    
    return val_loss, val_auc, val_true, val_pred

def print_system_memory():
    """Print CPU memory usage"""
    process = psutil.Process()
    memory_info = process.memory_info()
    print(f"CPU Memory Usage: {memory_info.rss / (1024 ** 3):.2f} GB")

def custom_collate(batch):
    """
    Custom collate function for handling MRI data batches with variable sizes
    """
    if not batch:
        return {}
    
    # Extract all available keys from the first item
    keys = batch[0].keys()
    result = {}
    
    for key in keys:
        if key == 'label':
            # Stack all labels
            result[key] = torch.stack([item[key] for item in batch])
        elif key == 'available_views':
            # Gather all available views in this batch
            result[key] = []
            for item in batch:
                for view in item[key]:
                    if view not in result[key]:
                        result[key].append(view)
        elif key in ['axial', 'coronal', 'sagittal']:
            # For MRI views, only include if they exist in all samples
            valid_samples = [item[key] for item in batch if key in item.get('available_views', [])]
            if valid_samples:
                try:
                    result[key] = torch.stack(valid_samples)
                except:
                    # If tensors can't be stacked (different sizes), use a simple list
                    result[key] = valid_samples
        else:
            # For other keys, just collect as a list
            result[key] = [item[key] for item in batch if key in item]
    
    return result

def main():
    parser = argparse.ArgumentParser(description='Train MRNet models with Multi-GPU support')
    
    # Data parameters
    parser.add_argument('--data_dir', type=str, default=None,
                        help='Root directory of the project (default: project root)')
    parser.add_argument('--task', type=str, default='abnormal',
                        choices=['abnormal', 'acl', 'meniscus'],
                        help='Task to train on')
    parser.add_argument('--view', type=str, default=None,
                        choices=['axial', 'coronal', 'sagittal'],
                        help='MRI view to train on (for single-view training)')
    
    # Model parameters
    parser.add_argument('--backbone', type=str, default='resnet18',
                        choices=['alexnet', 'resnet18', 'resnet34', 'densenet121'],
                        help='Backbone architecture')
    parser.add_argument('--train_approach', type=str, default='per_view',
                        choices=['per_view'],  # Only per_view is available now
                        help='Training approach')
    
    # Training parameters
    parser.add_argument('--batch_size', type=int, default=8,
                        help='Batch size per GPU')
    parser.add_argument('--epochs', type=int, default=50,
                        help='Number of epochs to train')
    parser.add_argument('--lr', type=float, default=1e-5,
                        help='Learning rate')
    parser.add_argument('--weight_decay', type=float, default=1e-4,
                        help='Weight decay')
    parser.add_argument('--num_workers', type=int, default=1,
                        help='Number of workers for data loading')
    parser.add_argument('--use_augmentation', action='store_true',
                        help='Enable data augmentation during training')
    parser.add_argument('--log_interval', type=int, default=10,
                        help='How often to log training metrics (in batches)')
    
    # Output parameters
    parser.add_argument('--output_dir', type=str, default='model_outputs',
                        help='Directory to save models and logs')
    
    # Multi-GPU specific parameters
    parser.add_argument('--master_port', type=str, default='12355',
                        help='Port for distributed training')
    parser.add_argument('--sync_bn', action='store_true',
                        help='Use synchronized batch normalization')
    parser.add_argument('--scale_lr', action='store_true',
                        help='Scale learning rate by number of GPUs')
    
    # Add a new argument to control GPU usage
    parser.add_argument('--num_gpus', type=int, default=None,
                        help='Number of GPUs to use (default: all available minus one)')
    parser.add_argument('--use_all_gpus', action='store_true',
                        help='Use all available GPUs instead of reserving one')
    
<<<<<<< HEAD
    # Add arguments for metrics tracking and visualization
    parser.add_argument('--save_predictions', action='store_true',
                       help='Save predictions from validation and test sets for later analysis')
    parser.add_argument('--generate_plots', action='store_true',
                       help='Generate plots of training progress and model performance')
=======
    # Add a new argument to control max slices
    parser.add_argument('--max_slices', type=int, default=None,
                        help='Maximum number of slices to use for training')
>>>>>>> 540064ed
    
    args = parser.parse_args()
    
    # Override train_approach to always be per_view
    args.train_approach = 'per_view'
    
    # Get number of available GPUs
    available_gpus = torch.cuda.device_count()
    if available_gpus == 0:
        raise ValueError("No GPUs are available. Multi-GPU training cannot proceed.")
    
    # Decide how many GPUs to use
    if args.num_gpus is not None:
        # User explicitly specified number of GPUs
        num_gpus = min(args.num_gpus, available_gpus)
    else:
        # By default, use all available GPUs minus one (unless use_all_gpus is True)
        if args.use_all_gpus:
            num_gpus = available_gpus
        else:
            num_gpus = max(1, available_gpus - 1)  # Use at least 1 GPU
    
    # Scale learning rate if requested
    if args.scale_lr:
        args.lr = args.lr * num_gpus
        print(f"Scaling learning rate to {args.lr} for {num_gpus} GPUs")
    
    # Set data directory to project root if not specified
    if args.data_dir is None:
        args.data_dir = get_project_root()
    
    print(f"Starting distributed training on {num_gpus} GPUs (out of {available_gpus} available)")
    
    # Launch distributed training
    mp.spawn(
        train_model_ddp,
        args=(num_gpus, args),
        nprocs=num_gpus,
        join=True
    )

if __name__ == "__main__":
    main()<|MERGE_RESOLUTION|>--- conflicted
+++ resolved
@@ -695,17 +695,11 @@
     parser.add_argument('--use_all_gpus', action='store_true',
                         help='Use all available GPUs instead of reserving one')
     
-<<<<<<< HEAD
     # Add arguments for metrics tracking and visualization
     parser.add_argument('--save_predictions', action='store_true',
                        help='Save predictions from validation and test sets for later analysis')
     parser.add_argument('--generate_plots', action='store_true',
                        help='Generate plots of training progress and model performance')
-=======
-    # Add a new argument to control max slices
-    parser.add_argument('--max_slices', type=int, default=None,
-                        help='Maximum number of slices to use for training')
->>>>>>> 540064ed
     
     args = parser.parse_args()
     
